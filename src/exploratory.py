--- conflicted
+++ resolved
@@ -368,7 +368,6 @@
             .reset_index()
         )
 
-<<<<<<< HEAD
         # calculate the share of users instead of absolute numbers and numbers for the title
         data[self.uuid_col]  = data[self.uuid_col] / data[self.uuid_col].sum()
         data = data[data[self.uuid_col].cumsum() < truncate_share]
@@ -385,7 +384,7 @@
                     y_format="%",
                     title=title
                 )
-=======
+
     def plot_paying_users_flow(self, days_limit: int, early_limit: int, spending_breaks: Dict[str, float]):
         """
         Plots the flow of users from early spending class to late spending class
@@ -444,7 +443,65 @@
             hue='late_class',
             title=f"Share of paying users until {days_limit} days after registration (Y, %) versus their early spending classification days since registration (X), \nby late spending classification (color)"
         )
->>>>>>> 903e68ae
+
+    def plot_paying_users_flow(self, days_limit: int, early_limit: int, spending_breaks: Dict[str, float]):
+        """
+        Plots the flow of users from early spending class to late spending class
+        Inputs:
+            days_limit: number of days of the event since registration used to define the late spending class
+            early_limit: number of days of the event since registration that is considered 'early'. Usually refers to optimization window of marketing platforms
+            spending_breaks: dictionary, in which the keys defines the name of the class and the values the upper limit of the spending associated with the class. Lower limit is considered to be the lower limit of the previous class, else 0
+        """
+
+        def classify_spend(x: float):
+            key = np.argmax(x <= np.array(list(spending_breaks.values())))
+            return list(spending_breaks.keys())[key]
+
+
+        # Select only users that are at least [days_limit] days old
+        end_events_date = self.joined_df[self.event_time_col].max()
+        data = self.joined_df[
+            (end_events_date - self.joined_df[self.registration_time_col]).dt.days
+            >= days_limit
+        ].copy()
+
+        # Remove users who never had a purchase and ensure all users have the same opportunity window
+        data = data[
+            (data[self.event_time_col] - data[self.registration_time_col]).dt.days
+            <= days_limit
+        ]
+
+        # Count how many purchase users had (defined by value > 0) and then how many users are in each place
+        data = data[data[self.value_col] > 0]
+        data['dsi'] = ((data[self.event_time_col] - data[self.registration_time_col]).dt.days).fillna(0)
+        data['early_revenue'] = data.apply(lambda x: (x['dsi'] <= early_limit) * x[self.value_col], axis=1)
+        data['late_revenue'] = data.apply(lambda x: (x['dsi'] <= days_limit) * x[self.value_col], axis=1)
+
+        data = (
+            data
+            .groupby(self.uuid_col)[['early_revenue', 'late_revenue']].sum()
+            .reset_index()
+        )
+
+        data['early_class'] = data['early_revenue'].apply(classify_spend)
+        data['late_class'] = data['late_revenue'].apply(classify_spend)
+
+        data = (
+            data
+            .groupby(['early_class', 'late_class'])
+            [self.uuid_col]
+            .count()
+            .reset_index()
+        )
+        data[self.uuid_col] = data[self.uuid_col] / data[self.uuid_col].sum()
+        self.graph.bar_plot(
+            data,
+            x_axis='early_class',
+            y_axis=self.uuid_col,
+            y_format='%',
+            hue='late_class',
+            title=f"Share of paying users until {days_limit} days after registration (Y, %) versus their early spending classification days since registration (X), \nby late spending classification (color)"
+        )
 
 
     def plot_n(self):
