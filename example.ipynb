--- conflicted
+++ resolved
@@ -104,14 +104,10 @@
    "outputs": [],
    "source": [
     "# Paying customers flow from a classification at the beginning to another classification after a longer period.\n",
-<<<<<<< HEAD
     "# If spending breaks is empty, it will find default values, you can specify your own groups in the format Dict[str, float],\n",
     "# e.g. {'No spend': 0, 'Low spend': 10, 'Medium spend': 100, 'High spend': 1000}\n",
     "fig, data = da.plot_paying_customers_flow(days_limit=60, early_limit=7, spending_breaks={}, end_spending_breaks={})\n",
-=======
-    "fig, data = da.plot_paying_customers_flow(days_limit=60, early_limit=7, spending_breaks={'No spend': 0, 'Low spend': 10, 'Medium spend': 100, 'High spend': 99999})\n",
     "save_plot(fig, \"images/paying_customer_flow.png\", dpi=400) # you can increase the dpi to get a higher resolution\n",
->>>>>>> e22744ae
     "fig"
    ]
   },
@@ -195,7 +191,6 @@
     "    )\n",
     "data"
    ]
-<<<<<<< HEAD
   },
   {
    "cell_type": "code",
@@ -203,17 +198,11 @@
    "metadata": {},
    "outputs": [],
    "source": []
-=======
->>>>>>> e22744ae
   }
  ],
  "metadata": {
   "kernelspec": {
-<<<<<<< HEAD
    "display_name": ".venv",
-=======
-   "display_name": "ltv_venev",
->>>>>>> e22744ae
    "language": "python",
    "name": "python3"
   },
